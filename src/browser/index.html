--- conflicted
+++ resolved
@@ -8,17 +8,8 @@
 <head>
   <meta charset="utf-8">
   <title>JupyterLab</title>
-<<<<<<< HEAD
-
-  <script id="jupyter-config-data" type="application/json">{
-        "appVersion": "3.5.0-1",
-        "pageUrl": "lab/"
-    }</script>
-    <script type="text/javascript" src="browser.bundle.js"></script>
-=======
   <script id="jupyter-config-data" type="application/json"><%- pageConfig %></script>
   <script type="text/javascript" src="browser.bundle.js"></script>
->>>>>>> 05468272
 </head>
 
 <body>
