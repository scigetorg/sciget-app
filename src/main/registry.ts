--- conflicted
+++ resolved
@@ -229,26 +229,23 @@
     }
 
     private _loadPATHEnvironments(): Promise<Registry.IPythonEnvironment[]> {
-<<<<<<< HEAD
-        let pythonInstances = [this._getExecutableInstances('python', process.env.PATH)];
-        if (process.platform === 'darwin') {
-            pythonInstances.push(this._getExecutableInstances('python3', process.env.PATH));
-        }
-
-        let flattenedPythonPaths: Promise<string[]> = Promise.all(pythonInstances).then<string[]>(multiplePythons => {
-            return Array.prototype.concat.apply([], multiplePythons);
-        });
-
-        return flattenedPythonPaths.then((pythons: string[]) => {
-=======
         let pythonExecutableName: string;
         if (process.platform === 'win32') {
             pythonExecutableName = 'python.exe';
         } else {
             pythonExecutableName = 'python';
         }
-        return this._getExecutableInstances(pythonExecutableName, process.env.PATH).then((pythons: string[]) => {
->>>>>>> a35a3b0a
+
+        let pythonInstances = [this._getExecutableInstances(pythonExecutableName, process.env.PATH)];
+        if (process.platform === 'darwin') {
+            pythonInstances.push(this._getExecutableInstances('python3', process.env.PATH));
+        }
+
+        let flattenedPythonPaths: Promise<string[]> = Promise.all(pythonInstances).then<string[]>(multiplePythons => {
+            return Array.prototype.concat.apply([], multiplePythons);
+        });
+
+        return flattenedPythonPaths.then((pythons: string[]) => {
             return pythons.map((pythonPath, index) => {
                 let newPythonEnvironment: Registry.IPythonEnvironment = {
                     name: `${basename(pythonPath)}-${index}`,
@@ -333,9 +330,9 @@
                 if (process.platform === 'win32') {
                     path = join(condaRootPath, 'python.exe');
                 } else {
-                    path = join(condaRootPath, 'bin','python');
-                }
-    
+                    path = join(condaRootPath, 'bin', 'python');
+                }
+
                 let newRootEnvironment: Registry.IPythonEnvironment = {
                     name: basename(condaRootPath),
                     path: path,
@@ -389,13 +386,13 @@
         });
     }
 
-    // This function will retrieve all subdirectories of the main registry path, and for each subdirectory(registry) it will search for the key 
+    // This function will retrieve all subdirectories of the main registry path, and for each subdirectory(registry) it will search for the key
     // matching the subDirectory parameter and the value the passes
     private _getAllMatchingValuesFromSubRegistry(registryHive: string, mainRegPath: string, subDirectory: string, valueFilter: (value: any) => boolean): Promise<string[]> {
         let mainWinRegistry = new WinRegistry({
-                hive: registryHive,
+            hive: registryHive,
             key: mainRegPath,
-            });
+        });
 
         let getMainRegistryKeys: Promise<any[]> = new Promise((resolve, reject) => {
             mainWinRegistry.keys((err: any, items: any[]) => {
@@ -411,24 +408,24 @@
             return Promise.all(items.map(item => {
                 let installPath = new WinRegistry({
                     hive: registryHive,
-                            key: item.key + '\\' + subDirectory
-                        });
+                    key: item.key + '\\' + subDirectory
+                });
 
                 let allValues: Promise<any[]> = new Promise((resolve, reject) => {
                     installPath.values((err: any, values: any[]) => {
-                            if (err) {
-                                reject(err);
-                            } else {
+                        if (err) {
+                            reject(err);
+                        } else {
                             resolve(values);
-                            }
-                    })
+                        }
                     });
+                });
 
                 return allValues;
-            }))
+            }));
         }).then(nestedInstallPathValues => {
             return Array.prototype.concat.apply([], nestedInstallPathValues);
-            });
+        });
 
         return installPathValues.then(values => {
             return values.filter(valueFilter).map(v => v.value);
@@ -554,7 +551,7 @@
         return new Promise<string>((resolve, reject) => {
             this._runCommand(pythonPath, totalCommands).then(output => {
                 let missingModuleReg = new RegExp(`No module named ${moduleName}$`);
-                let commandErrorReg = new RegExp(`Error executing Jupyter command`)
+                let commandErrorReg = new RegExp(`Error executing Jupyter command`);
 
                 if (missingModuleReg.test(output)) {
                     reject(new Error(`Python executable could not find ${moduleName} module!`));
