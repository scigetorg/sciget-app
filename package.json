{
  "name": "jupyterlab_app",
  "version": "0.1.1",
  "description": "A native app for JupyterLab, based on electron.",
  "main": "./build/out/main/main.js",
  "scripts": {
    "start": "electron .",
    "start:windows": "electron . --windows-ui",
    "start:linux": "electron . --linux-ui",
    "start:mac": "electron . --mac-ui",
    "test": "echo \"Error: no test specified\" && exit 1",
    "clean": "rm -fr build dist",
    "watch:pack": "webpack --progress --colors --watch --config webpack.browser.js",
    "watch:tsc": "tsc -w",
    "watch:assets": "node ./scripts/extract.js && node ./scripts/copyassets.js watch",
    "watch": "concurrently \"npm run watch:tsc\" \"npm run watch:assets\" \"npm run watch:pack\" ",
    "build:pack": "webpack --config webpack.browser.js",
    "build": "tsc && node ./scripts/extract.js && node ./scripts/copyassets.js && npm run build:pack",
    "build:all": "npm run build && npm start",
    "extract": "node scripts/extract.js",
    "pack": "npm run build && electron-builder --dir",
    "dist": "npm run build && electron-builder",
    "dist:linux": "npm run build && electron-builder --linux",
    "dockerdist:linux": "docker run --rm -ti -v ${PWD}:/project -v ${PWD##*/}-node-modules:/project/node_modules -v ~/.electron:/root/.electron electronuserland/electron-builder:wine /bin/bash -c \"yarn && yarn dist:linux\"",
    "dist:mac": "npm run build && electron-builder --macos",
    "dist:win": "npm run build && electron-builder --win",
    "dockerdist:win": "docker run --rm -ti -v ${PWD}:/project -v ${PWD##*/}-node-modules:/project/node_modules -v ~/.electron:/root/.electron electronuserland/electron-builder:wine /bin/bash -c \"yarn && yarn dist:win\"",
    "release": "electron-builder --publish onTagOrDraft"
  },
  "build": {
    "productName": "JupyterLab",
    "artifactName": "${productName}.${ext}",
    "directories": {
      "buildResources": "dist-resources"
    },
    "fileAssociations": {
      "ext": [
        "ipynb"
      ]
    },
    "files": [
      "!**/*.d.ts"
    ],
    "linux": {
      "target": [
        "deb",
        "rpm",
        "tar.gz",
        "AppImage"
      ],
      "category": "Science;Development;"
    },
    "win": {
      "target": [
        "nsis",
        "portable"
      ]
    },
    "rpm": {
      "depends": [
        "libXScrnSaver"
      ]
    },
    "nsis": {
      "oneClick": "false",
      "artifactName": "${productName}-Setup.${ext}",
      "perMachine": true,
      "deleteAppDataOnUninstall": true,
      "license": "LICENSE",
      "language": "1033",
      "installerSidebar": "installerSidebar.bmp"
    },
    "dmg": {
      "icon": "dist-resources/icon.icns",
      "background": "dist-resources/background.png",
      "title": "${productName}-Setup",
      "artifactName": "${productName}.${ext}",
      "window": {
        "height": 380,
        "width": 540
      }
    }
  },
  "author": {
    "name": "Project Jupyter",
    "email": "project.jupyter@gmail.com",
    "url": "http://jupyter.org"
  },
  "bugs": {
    "url": "https://github.com/jupyterlab/jupyterlab_app/issues"
  },
  "homepage": "https://github.com/jupyterlab/jupyterlab_app#readme",
  "devDependencies": {
    "concurrently": "^3.5.0",
    "css-loader": "^0.27.3",
    "devtron": "^1.4.0",
    "electron": "^1.6.11",
    "electron-builder": "^19.13.0",
    "extract-text-webpack-plugin": "^2.1.2",
    "file": "^0.2.2",
    "file-loader": "^0.10.1",
    "fs-extra": "^2.1.2",
    "json-loader": "^0.5.4",
    "node-watch": "^0.5.5",
    "read-package-tree": "^5.1.6",
    "style-loader": "^0.13.1",
    "ts-lint": "^4.5.1",
    "typescript": "~2.5.3",
    "url-loader": "^0.5.7",
    "webpack": "^2.2.1"
  },
  "dependencies": {
    "@jupyterlab/application": "^0.9.0",
    "@jupyterlab/application-extension": "^0.9.0",
    "@jupyterlab/apputils": "^0.9.0",
    "@jupyterlab/apputils-extension": "^0.9.0",
    "@jupyterlab/cells": "^0.9.0",
    "@jupyterlab/chatbox-extension": "^0.3.3",
    "@jupyterlab/codeeditor": "^0.9.0",
    "@jupyterlab/codemirror": "^0.9.0",
    "@jupyterlab/codemirror-extension": "^0.9.0",
    "@jupyterlab/completer": "^0.9.0",
    "@jupyterlab/completer-extension": "^0.9.0",
    "@jupyterlab/console": "^0.9.0",
    "@jupyterlab/console-extension": "^0.9.0",
    "@jupyterlab/coreutils": "^0.9.0",
    "@jupyterlab/csvviewer": "^0.9.0",
    "@jupyterlab/csvviewer-extension": "^0.9.0",
    "@jupyterlab/docmanager": "^0.9.0",
    "@jupyterlab/docmanager-extension": "^0.9.0",
    "@jupyterlab/docregistry": "^0.9.0",
    "@jupyterlab/faq-extension": "^0.9.0",
    "@jupyterlab/filebrowser": "^0.9.0",
    "@jupyterlab/filebrowser-extension": "^0.9.0",
    "@jupyterlab/fileeditor": "^0.9.0",
    "@jupyterlab/fileeditor-extension": "^0.9.0",
    "@jupyterlab/help-extension": "^0.9.0",
    "@jupyterlab/imageviewer": "^0.9.0",
    "@jupyterlab/imageviewer-extension": "^0.9.0",
    "@jupyterlab/inspector": "^0.9.0",
    "@jupyterlab/inspector-extension": "^0.9.0",
    "@jupyterlab/launcher": "^0.9.0",
    "@jupyterlab/launcher-extension": "^0.9.0",
    "@jupyterlab/markdownviewer": "^0.7.0",
    "@jupyterlab/markdownviewer-extension": "^0.9.0",
    "@jupyterlab/notebook": "^0.9.0",
    "@jupyterlab/notebook-extension": "^0.9.0",
    "@jupyterlab/outputarea": "^0.9.0",
    "@jupyterlab/rendermime": "^0.9.0",
    "@jupyterlab/rendermime-interfaces": "^0.3.0",
    "@jupyterlab/running": "^0.9.0",
    "@jupyterlab/running-extension": "^0.9.0",
    "@jupyterlab/services": "^0.48.0",
    "@jupyterlab/services-extension": "^0.9.0",
    "@jupyterlab/settingeditor-extension": "^0.4.0",
    "@jupyterlab/shortcuts-extension": "^0.9.0",
    "@jupyterlab/tabmanager-extension": "^0.9.0",
    "@jupyterlab/terminal": "^0.9.0",
    "@jupyterlab/terminal-extension": "^0.9.0",
    "@jupyterlab/theme-dark-extension": "^0.9.0",
    "@jupyterlab/theme-light-extension": "^0.9.0",
    "@jupyterlab/theming": "^0.9.0",
    "@jupyterlab/tooltip": "^0.9.0",
    "@jupyterlab/tooltip-extension": "^0.9.0",
    "@jupyterlab/vega2-extension": "^0.9.0",
<<<<<<< HEAD
    "@types/react": "^16.0.0",
    "@types/react-dom": "^16.0.2",
    "@types/semver": "^5.4.0",
    "@types/node": "^8.0.47",
=======
    "@types/react": "~16.0.19",
    "@types/react-dom": "~16.0.2",
>>>>>>> 7876e5cb
    "bottlejs": "^1.6.1",
    "electron-debug": "^1.2.0",
    "es6-promise": "^4.1.0",
    "font-awesome": "^4.6.3",
<<<<<<< HEAD
    "jshint": "^2.9.5",
    "react": "^15.6.1",
    "react-dom": "^15.6.1",
    "semver": "^5.4.1",
    "which": "^1.3.0",
    "winreg": "^1.2.4"
=======
    "react": "~16.0.0",
    "react-dom": "~16.0.0"
>>>>>>> 7876e5cb
  }
}<|MERGE_RESOLUTION|>--- conflicted
+++ resolved
@@ -163,29 +163,19 @@
     "@jupyterlab/tooltip": "^0.9.0",
     "@jupyterlab/tooltip-extension": "^0.9.0",
     "@jupyterlab/vega2-extension": "^0.9.0",
-<<<<<<< HEAD
-    "@types/react": "^16.0.0",
-    "@types/react-dom": "^16.0.2",
+    "@types/react": "~16.0.19",
+    "@types/react-dom": "~16.0.2",
     "@types/semver": "^5.4.0",
     "@types/node": "^8.0.47",
-=======
-    "@types/react": "~16.0.19",
-    "@types/react-dom": "~16.0.2",
->>>>>>> 7876e5cb
     "bottlejs": "^1.6.1",
     "electron-debug": "^1.2.0",
     "es6-promise": "^4.1.0",
     "font-awesome": "^4.6.3",
-<<<<<<< HEAD
     "jshint": "^2.9.5",
-    "react": "^15.6.1",
-    "react-dom": "^15.6.1",
+    "react": "~16.0.0",
+    "react-dom": "~16.0.0",
     "semver": "^5.4.1",
     "which": "^1.3.0",
     "winreg": "^1.2.4"
-=======
-    "react": "~16.0.0",
-    "react-dom": "~16.0.0"
->>>>>>> 7876e5cb
   }
 }