{
  "name": "neurodeskapp",
  "jlab_version": "4.0.0-1",
<<<<<<< HEAD
  "version": "1.12.2",
  "tinyrange_version": "0.2.13",
=======
  "version": "1.12.1",
  "tinyrange_version": "0.3.1",
>>>>>>> cbd38e02
  "description": "Neurodesk App",
  "main": "./build/out/main/main.js",
  "scripts": {
    "start": "electron .",
    "dev": "yarn build && yarn start",
    "start:windows": "electron . --windows-ui",
    "start:linux": "electron . --linux-ui",
    "start:mac": "electron . --mac-ui",
    "test": "echo \"Error: no test specified\" && exit 1",
    "clean": "rimraf build dist",
    "watch:tsc": "tsc -w",
    "watch:assets": "node ./scripts/extract.js && node ./scripts/copyassets.js watch",
    "watch": "concurrently \"yarn watch:tsc\" \"yarn watch:assets\" ",
    "build": "tsc && yarn bundle:preload && node ./scripts/extract.js && node ./scripts/copyassets.js",
    "build:all": "yarn clean && yarn build && yarn start",
    "bundle:preload": "webpack --config webpack.preload.js",
    "extract": "node scripts/extract.js",
    "pack": "yarn build && electron-builder --dir",
    "dist": "yarn build && electron-builder",
    "dist:linux-64": "yarn build && electron-builder --linux --publish never",
    "dist:linux-arm64": "yarn build && electron-builder --linux --arm64 --publish never",
    "dist:mac": "yarn build && electron-builder --macos --publish never",
    "dist:win": "yarn build && electron-builder --win --publish never -c.win.verifyUpdateCodeSignature=false",
    "dockerdist:linux": "docker run --rm -ti -v ${PWD}:/project -v ${PWD##*/}-node-modules:/project/node_modules -v ~/.electron:/root/.electron electronuserland/builder:wine /bin/bash -c \"yarn && yarn dist:linux\"",
    "dockerdist:win": "docker run --rm -ti -v ${PWD}:/project -v ${PWD##*/}-node-modules:/project/node_modules -v ~/.electron:/root/.electron electronuserland/builder:wine /bin/bash -c \"yarn && yarn dist:win\"",
    "create_env_installer:linux": "rimraf ./env_installer/NeurodeskApp*.sh && constructor ./env_installer --platform=linux-64 --output-dir ./env_installer",
    "create_env_installer:mac": "rimraf ./env_installer/NeurodeskApp*.sh && constructor ./env_installer --platform=osx-64 --output-dir ./env_installer",
    "create_env_installer:win": "rimraf ./env_installer/NeurodeskApp*.exe && constructor ./env_installer --platform=win-64 --output-dir ./env_installer",
    "check_version_match": "node scripts/buildutil.js --check-version-match",
    "set_tinyrange_version": "node scripts/neurodeskutil.js --set-tinyrange-version",
    "set_neurodesk_version": "node scripts/neurodeskutil.js --set-neurodesk-version",
    "eslint": "eslint --ext .js,.jsx,.ts,.tsx --cache --fix .",
    "eslint:check": "eslint --ext .js,.jsx,.ts,.tsx --cache .",
    "eslint:check:typed": "eslint --config .eslintrc.typecheck.js --ext .js,.jsx,.ts,.tsx .",
    "eslint:typed": "eslint --config .eslintrc.typecheck.js --cache --ext .js,.jsx,.ts,.tsx --fix .",
    "lint": "yarn && yarn prettier && yarn eslint && yarn stylelint --allow-empty-input",
    "lint:check": "yarn prettier:check && yarn eslint:check && yarn stylelint:check --allow-empty-input",
    "prettier": "prettier --write \"**/*{.ts,.tsx,.js,.jsx,.css,.json,.md}\"",
    "prettier:check": "prettier --check \"**/*{.ts,.tsx,.js,.jsx,.css,.json,.md}\"",
    "stylelint": "yarn stylelint:check --fix",
    "stylelint:check": "stylelint \"**/*.css\""
  },
  "build": {
    "appId": "org.neurodesk.neurodeskapp",
    "productName": "NeurodeskApp",
    "artifactName": "${productName}.${ext}",
    "directories": {
      "buildResources": "dist-resources"
    },
    "fileAssociations": {
      "ext": "ipynb"
    },
    "files": [
      "!**/*.d.ts",
      "!env_installer/NeurodeskApp*.*"
    ],
    "extraResources": [
      "env_installer/NeurodeskAppAppServer-*[.sh,.exe]",
      "build/schemas"
    ],
    "afterSign": "scripts/notarize.js",
    "linux": {
      "target": [
        "deb",
        "rpm"
      ],
      "category": "Science;Development;",
      "extraResources": [
        {
          "from": "dist-resources/linux/neurodeskapp.sh",
          "to": "app/neurodeskapp"
        },
        {
          "from": "tinyrange",
          "to": "app/tinyrange"
        }
      ]
    },
    "deb": {
      "appArmorProfile": "electron-builder-scripts/neurodeskapp.apparmor",
      "fpm": [
        "--after-install=build/linux_after_install.sh"
      ]
    },
    "win": {
      "target": [
        "nsis"
      ],
      "extraFiles": [
        {
          "from": "dist-resources/win/neurodeskapp.cmd",
          "to": "neurodeskapp.cmd"
        },
        {
          "from": "tinyrange",
          "to": "resources/app/tinyrange"
        }
      ]
    },
    "rpm": {
      "appArmorProfile": "electron-builder-scripts/neurodeskapp.apparmor",
      "depends": [
        "libXScrnSaver"
      ],
      "fpm": [
        "--after-install=build/linux_after_install.sh"
      ]
    },
    "nsis": {
      "oneClick": true,
      "artifactName": "${productName}-Setup.${ext}",
      "perMachine": false,
      "license": "LICENSE",
      "language": "1033",
      "installerSidebar": "installerSidebar.bmp",
      "include": "build/wininstall.nsh",
      "warningsAsErrors": false
    },
    "mac": {
      "category": "public.app-category.productivity",
      "target": [
        {
          "target": "dmg",
          "arch": [
            "x64",
            "arm64"
          ]
        },
        {
          "target": "zip",
          "arch": [
            "x64",
            "arm64"
          ]
        }
      ],
      "icon": "dist-resources/icon.icns",
      "entitlements": "build/entitlements.plist",
      "entitlementsInherit": "build/entitlements.plist",
      "darkModeSupport": true,
      "hardenedRuntime": true,
      "gatekeeperAssess": false,
      "artifactName": "${productName}-${arch}.${ext}",
      "extraResources": [
        {
          "from": "dist-resources/darwin/neurodeskapp.sh",
          "to": "app/neurodeskapp"
        },
        {
          "from": "tinyrange",
          "to": "app/tinyrange"
        }
      ]
    },
    "dmg": {
      "sign": false
    }
  },
  "author": {
    "name": "University of Queensland",
    "email": "mail.neurodesk@gmail.com",
    "url": "https://neurodesk.org/"
  },
  "bugs": {
    "url": "https://github.com/NeuroDesk/neurodesk-app/issues"
  },
  "homepage": "https://github.com/NeuroDesk/neurodesk-app#readme",
  "repository": "https://github.com/NeuroDesk/neurodesk-app",
  "license": "BSD-3-Clause",
  "devDependencies": {
    "@jupyter-notebook/web-components": "0.9.1",
    "@types/ejs": "^3.1.0",
    "@types/js-yaml": "^4.0.3",
    "@types/node": "^14.14.31",
    "@types/node-fetch": "~2.5.12",
    "@types/react": "~17.0.2",
    "@types/react-dom": "^17.0.1",
    "@types/semver": "^7.3.4",
    "@types/yargs": "^17.0.18",
    "@typescript-eslint/eslint-plugin": "~5.28.0",
    "@typescript-eslint/parser": "~5.28.0",
    "css-loader": "~5.1.1",
    "electron": "^27.0.2",
    "electron-builder": "^26.0.7",
    "electron-notarize": "^1.2.2",
    "eslint": "~8.17.0",
    "eslint-config-prettier": "~8.5.0",
    "eslint-plugin-prettier": "~4.0.0",
    "eslint-plugin-react": "~7.29.4",
    "file-loader": "~6.2.0",
    "fs-extra": "~9.1.0",
    "meow": "^6.0.1",
    "mini-css-extract-plugin": "^1.3.9",
    "node-watch": "^0.7.1",
    "prettier": "~2.1.1",
    "raw-loader": "^4.0.2",
    "read-package-tree": "^5.1.6",
    "rimraf": "~3.0.0",
    "style-loader": "~2.0.0",
    "stylelint": "^14.3.0",
    "stylelint-config-prettier": "^9.0.3",
    "stylelint-config-recommended": "^6.0.0",
    "stylelint-config-standard": "~24.0.0",
    "stylelint-prettier": "^2.0.0",
    "typescript": "~4.2.2",
    "url-loader": "~4.1.1",
    "webpack": "^5.76.0",
    "webpack-cli": "^4.5.0"
  },
  "dependencies": {
    "@fortawesome/fontawesome-free": "^6.4.2",
    "@lumino/signaling": "^2.1.2",
    "ejs": "^3.1.7",
    "electron-log": "^4.4.8",
    "fast-xml-parser": "^4.0.12",
    "fix-path": "^3.0.0",
    "js-yaml": "^4.1.0",
    "node-fetch": "^2.6.7",
    "semver": "^7.5.0",
    "toml": "^3.0.0",
    "update-electron-app": "^2.0.1",
    "which": "^2.0.2",
    "winreg": "^1.2.4",
    "yargs": "^17.6.2"
  }
}<|MERGE_RESOLUTION|>--- conflicted
+++ resolved
@@ -1,13 +1,8 @@
 {
   "name": "neurodeskapp",
   "jlab_version": "4.0.0-1",
-<<<<<<< HEAD
   "version": "1.12.2",
-  "tinyrange_version": "0.2.13",
-=======
-  "version": "1.12.1",
   "tinyrange_version": "0.3.1",
->>>>>>> cbd38e02
   "description": "Neurodesk App",
   "main": "./build/out/main/main.js",
   "scripts": {
@@ -158,6 +153,7 @@
         },
         {
           "from": "tinyrange",
+          "filter": ["!**/tinyqemu${/*}"],
           "to": "app/tinyrange"
         }
       ]
